on:
  push:
    tags:
    - v*

jobs:
  package:
    strategy:
      matrix:
        go-version: [1.16.x]
        platform: [macos-10.15, ubuntu-16.04, windows-2019]
    runs-on: ${{ matrix.platform }}
    steps:
    - name: Get version tag (unix)
      if: matrix.platform != 'windows-2019'
      id: version
      run: echo "::set-output name=tag::${GITHUB_REF/refs\/tags\//}"

    - name: Get version tag (windows)
      if: matrix.platform == 'windows-2019'
      id: versionw
      run: |
        $tag = $env:GITHUB_REF -replace "refs/tags/", ""
        echo "::set-output name=tag::$(echo $tag)"

    - name: Install Go
      uses: actions/setup-go@v2
      with:
        go-version: ${{ matrix.go-version }}

    - name: Chechout
      uses: actions/checkout@v2

    - name: Install Wails
<<<<<<< HEAD
      run: go get github.com/wailsapp/wails/cmd/wails@v1.16.2
=======
      run: go get github.com/wailsapp/wails/cmd/wails@v1.16.3
>>>>>>> 3ac30677

    # darwin
    - name: Build for darwin
      if: matrix.platform == 'macos-10.15'
      run: |
        mkdir -p ~/.wails
        cp wails.json ~/.wails/
        /usr/libexec/PlistBuddy -c "Set :CFBundleVersion ${{ steps.version.outputs.tag }}" info.plist
        /usr/libexec/PlistBuddy -c "Set :CFBundleShortVersionString ${{ steps.version.outputs.tag }}" info.plist
        wails build -f -p -ldflags "-X wombat/internal/app.semver=${{ steps.version.outputs.tag }}"

    - name: Create darwin disk image
      if: matrix.platform == 'macos-10.15'
      run: |
        brew install create-dmg
        rm build/wombat
        create-dmg --volname "Wombat" --volicon "assets/darwin/dmg_icon.icns" --background "assets/darwin/dmg_bg.png" --window-size 512 360 --icon-size 100 --icon "Wombat.app" 100 185  --hide-extension "Wombat.app" --app-drop-link 388 185 "Wombat_${{ steps.version.outputs.tag }}_Darwin_x86_64.dmg" "build"

    - name: Upload darwin disk image
      if: matrix.platform == 'macos-10.15'
      uses: actions/upload-artifact@v2
      with:
        name: Wombat_${{ steps.version.outputs.tag }}_Darwin_x86_64.dmg
        path: Wombat_${{ steps.version.outputs.tag }}_Darwin_x86_64.dmg

    # linux
    - name: Build for linux
      if: matrix.platform == 'ubuntu-16.04'
      run: |
        sudo apt update && sudo apt install -y libgtk-3-dev libwebkit2gtk-4.0-dev
        mkdir -p ~/.wails
        cp wails.json ~/.wails/
        wails build -f -ldflags "-X wombat/internal/app.semver=${{ steps.version.outputs.tag }}"
        tar -C build -zcvf Wombat_${{ steps.version.outputs.tag }}_Linux_x86_64.tar.gz wombat

    - name: Upload linux tar.gz
      if: matrix.platform == 'ubuntu-16.04'
      uses: actions/upload-artifact@v2
      with:
        name: Wombat_${{ steps.version.outputs.tag }}_Linux_x86_64.tar.gz
        path: Wombat_${{ steps.version.outputs.tag }}_Linux_x86_64.tar.gz

    # - name: Create linux app image
    #   if: matrix.platform == 'ubuntu-16.04'
    #   run: |
    #     wget https://github.com/linuxdeploy/linuxdeploy/releases/download/continuous/linuxdeploy-x86_64.AppImage
    #     chmod +x linuxdeploy-x86_64.AppImage
    #     mogrify -resize 512x512 appicon.png
    #     ./linuxdeploy*.AppImage --appdir AppDir --executable build/wombat --desktop-file AppImage.desktop --icon-file appicon.png --output appimage 
    #     mv Wombat*.AppImage Wombat_${{ steps.version.outputs.tag }}_Linux_x86_64.AppImage

    # - name: Upload linux app image
    #   if: matrix.platform == 'ubuntu-16.04'
    #   uses: actions/upload-artifact@v2
    #   with:
    #     name: Wombat_${{ steps.version.outputs.tag }}_Linux_x86_64.AppImage
    #     path: Wombat_${{ steps.version.outputs.tag }}_Linux_x86_64.AppImage

    # windows
    - name: Build for windows
      if: matrix.platform == 'windows-2019'
      run: |
        New-Item -ItemType directory -Path "$HOME\.wails" -Force
        Copy-Item -Path "$PWD\wails.json" -Destination "$HOME\.wails\wails.json"
        choco install mingw
        wails build -f -p -ldflags "-X wombat/internal/app.semver=${{ steps.versionw.outputs.tag }}"
        Compress-Archive -Path "$PWD\build\wombat.exe" -DestinationPath "$PWD\Wombat_${{ steps.versionw.outputs.tag }}_Windows_x86_64.zip"

    - name: Upload windows zip
      if: matrix.platform == 'windows-2019'
      uses: actions/upload-artifact@v2
      with:
        name: Wombat_${{ steps.versionw.outputs.tag }}_Windows_x86_64.zip
        path: Wombat_${{ steps.versionw.outputs.tag }}_Windows_x86_64.zip

  release:
    runs-on: ubuntu-latest
    needs: package
    steps:
    - name: Get version tag
      id: version
      run: echo "::set-output name=tag::${GITHUB_REF/refs\/tags\//}"

    - name: Get changelog url
      id: changelog
      run: echo "${{ steps.version.outputs.tag }}---$(date +'%Y-%m-%d')" | sed -e 's/\.//g' | awk '{print "::set-output name=url::https://github.com/rogchap/wombat/blob/master/CHANGELOG.md#" $1}'

    - name: Create release
      id: create_release
      uses: actions/create-release@v1
      env:
        GITHUB_TOKEN: ${{ secrets.GITHUB_TOKEN }}
      with:
        tag_name: ${{ steps.version.outputs.tag }}
        release_name: ${{ steps.version.outputs.tag }}
        body: Full changelog ⇒ [${{ steps.version.outputs.tag }}](${{ steps.changelog.outputs.url }})
        draft: true
        prerelease: false

    - name: Download all release pacakges
      uses: actions/download-artifact@v2

    - name: Attach darwin disk image
      uses: actions/upload-release-asset@v1
      env:
        GITHUB_TOKEN: ${{ secrets.GITHUB_TOKEN }}
      with:
        upload_url: ${{ steps.create_release.outputs.upload_url }}
        asset_path: Wombat_${{ steps.version.outputs.tag }}_Darwin_x86_64.dmg/Wombat_${{ steps.version.outputs.tag }}_Darwin_x86_64.dmg
        asset_name: Wombat_${{ steps.version.outputs.tag }}_Darwin_x86_64.dmg
        asset_content_type: application/octet-stream

    - name: Attach linux tar.gz
      uses: actions/upload-release-asset@v1
      env:
        GITHUB_TOKEN: ${{ secrets.GITHUB_TOKEN }}
      with:
        upload_url: ${{ steps.create_release.outputs.upload_url }}
        asset_path: Wombat_${{ steps.version.outputs.tag }}_Linux_x86_64.tar.gz/Wombat_${{ steps.version.outputs.tag }}_Linux_x86_64.tar.gz
        asset_name: Wombat_${{ steps.version.outputs.tag }}_Linux_x86_64.tar.gz
        asset_content_type: application/octet-stream

    # - name: Attach linux app image
    #   uses: actions/upload-release-asset@v1
    #   env:
    #     GITHUB_TOKEN: ${{ secrets.GITHUB_TOKEN }}
    #   with:
    #     upload_url: ${{ steps.create_release.outputs.upload_url }}
    #     asset_path: Wombat_${{ steps.version.outputs.tag }}_Linux_x86_64.AppImage/Wombat_${{ steps.version.outputs.tag }}_Linux_x86_64.AppImage
    #     asset_name: Wombat_${{ steps.version.outputs.tag }}_Linux_x86_64.AppImage
    #     asset_content_type: application/octet-stream

    - name: Attach windows zip
      uses: actions/upload-release-asset@v1
      env:
        GITHUB_TOKEN: ${{ secrets.GITHUB_TOKEN }}
      with:
        upload_url: ${{ steps.create_release.outputs.upload_url }}
        asset_path: Wombat_${{ steps.version.outputs.tag }}_Windows_x86_64.zip/Wombat_${{ steps.version.outputs.tag }}_Windows_x86_64.zip
        asset_name: Wombat_${{ steps.version.outputs.tag }}_Windows_x86_64.zip
        asset_content_type: application/octet-stream
<|MERGE_RESOLUTION|>--- conflicted
+++ resolved
@@ -1,7 +1,7 @@
 on:
   push:
     tags:
-    - v*
+      - v*
 
 jobs:
   package:
@@ -11,170 +11,166 @@
         platform: [macos-10.15, ubuntu-16.04, windows-2019]
     runs-on: ${{ matrix.platform }}
     steps:
-    - name: Get version tag (unix)
-      if: matrix.platform != 'windows-2019'
-      id: version
-      run: echo "::set-output name=tag::${GITHUB_REF/refs\/tags\//}"
+      - name: Get version tag (unix)
+        if: matrix.platform != 'windows-2019'
+        id: version
+        run: echo "::set-output name=tag::${GITHUB_REF/refs\/tags\//}"
 
-    - name: Get version tag (windows)
-      if: matrix.platform == 'windows-2019'
-      id: versionw
-      run: |
-        $tag = $env:GITHUB_REF -replace "refs/tags/", ""
-        echo "::set-output name=tag::$(echo $tag)"
+      - name: Get version tag (windows)
+        if: matrix.platform == 'windows-2019'
+        id: versionw
+        run: |
+          $tag = $env:GITHUB_REF -replace "refs/tags/", ""
+          echo "::set-output name=tag::$(echo $tag)"
 
-    - name: Install Go
-      uses: actions/setup-go@v2
-      with:
-        go-version: ${{ matrix.go-version }}
+      - name: Install Go
+        uses: actions/setup-go@v2
+        with:
+          go-version: ${{ matrix.go-version }}
 
-    - name: Chechout
-      uses: actions/checkout@v2
+      - name: Chechout
+        uses: actions/checkout@v2
 
-    - name: Install Wails
-<<<<<<< HEAD
-      run: go get github.com/wailsapp/wails/cmd/wails@v1.16.2
-=======
-      run: go get github.com/wailsapp/wails/cmd/wails@v1.16.3
->>>>>>> 3ac30677
+      - name: Install Wails
+        run: go get github.com/wailsapp/wails/cmd/wails@v1.16.3
 
-    # darwin
-    - name: Build for darwin
-      if: matrix.platform == 'macos-10.15'
-      run: |
-        mkdir -p ~/.wails
-        cp wails.json ~/.wails/
-        /usr/libexec/PlistBuddy -c "Set :CFBundleVersion ${{ steps.version.outputs.tag }}" info.plist
-        /usr/libexec/PlistBuddy -c "Set :CFBundleShortVersionString ${{ steps.version.outputs.tag }}" info.plist
-        wails build -f -p -ldflags "-X wombat/internal/app.semver=${{ steps.version.outputs.tag }}"
+      # darwin
+      - name: Build for darwin
+        if: matrix.platform == 'macos-10.15'
+        run: |
+          mkdir -p ~/.wails
+          cp wails.json ~/.wails/
+          /usr/libexec/PlistBuddy -c "Set :CFBundleVersion ${{ steps.version.outputs.tag }}" info.plist
+          /usr/libexec/PlistBuddy -c "Set :CFBundleShortVersionString ${{ steps.version.outputs.tag }}" info.plist
+          wails build -f -p -ldflags "-X wombat/internal/app.semver=${{ steps.version.outputs.tag }}"
 
-    - name: Create darwin disk image
-      if: matrix.platform == 'macos-10.15'
-      run: |
-        brew install create-dmg
-        rm build/wombat
-        create-dmg --volname "Wombat" --volicon "assets/darwin/dmg_icon.icns" --background "assets/darwin/dmg_bg.png" --window-size 512 360 --icon-size 100 --icon "Wombat.app" 100 185  --hide-extension "Wombat.app" --app-drop-link 388 185 "Wombat_${{ steps.version.outputs.tag }}_Darwin_x86_64.dmg" "build"
+      - name: Create darwin disk image
+        if: matrix.platform == 'macos-10.15'
+        run: |
+          brew install create-dmg
+          rm build/wombat
+          create-dmg --volname "Wombat" --volicon "assets/darwin/dmg_icon.icns" --background "assets/darwin/dmg_bg.png" --window-size 512 360 --icon-size 100 --icon "Wombat.app" 100 185  --hide-extension "Wombat.app" --app-drop-link 388 185 "Wombat_${{ steps.version.outputs.tag }}_Darwin_x86_64.dmg" "build"
 
-    - name: Upload darwin disk image
-      if: matrix.platform == 'macos-10.15'
-      uses: actions/upload-artifact@v2
-      with:
-        name: Wombat_${{ steps.version.outputs.tag }}_Darwin_x86_64.dmg
-        path: Wombat_${{ steps.version.outputs.tag }}_Darwin_x86_64.dmg
+      - name: Upload darwin disk image
+        if: matrix.platform == 'macos-10.15'
+        uses: actions/upload-artifact@v2
+        with:
+          name: Wombat_${{ steps.version.outputs.tag }}_Darwin_x86_64.dmg
+          path: Wombat_${{ steps.version.outputs.tag }}_Darwin_x86_64.dmg
 
-    # linux
-    - name: Build for linux
-      if: matrix.platform == 'ubuntu-16.04'
-      run: |
-        sudo apt update && sudo apt install -y libgtk-3-dev libwebkit2gtk-4.0-dev
-        mkdir -p ~/.wails
-        cp wails.json ~/.wails/
-        wails build -f -ldflags "-X wombat/internal/app.semver=${{ steps.version.outputs.tag }}"
-        tar -C build -zcvf Wombat_${{ steps.version.outputs.tag }}_Linux_x86_64.tar.gz wombat
+      # linux
+      - name: Build for linux
+        if: matrix.platform == 'ubuntu-16.04'
+        run: |
+          sudo apt update && sudo apt install -y libgtk-3-dev libwebkit2gtk-4.0-dev
+          mkdir -p ~/.wails
+          cp wails.json ~/.wails/
+          wails build -f -ldflags "-X wombat/internal/app.semver=${{ steps.version.outputs.tag }}"
+          tar -C build -zcvf Wombat_${{ steps.version.outputs.tag }}_Linux_x86_64.tar.gz wombat
 
-    - name: Upload linux tar.gz
-      if: matrix.platform == 'ubuntu-16.04'
-      uses: actions/upload-artifact@v2
-      with:
-        name: Wombat_${{ steps.version.outputs.tag }}_Linux_x86_64.tar.gz
-        path: Wombat_${{ steps.version.outputs.tag }}_Linux_x86_64.tar.gz
+      - name: Upload linux tar.gz
+        if: matrix.platform == 'ubuntu-16.04'
+        uses: actions/upload-artifact@v2
+        with:
+          name: Wombat_${{ steps.version.outputs.tag }}_Linux_x86_64.tar.gz
+          path: Wombat_${{ steps.version.outputs.tag }}_Linux_x86_64.tar.gz
 
-    # - name: Create linux app image
-    #   if: matrix.platform == 'ubuntu-16.04'
-    #   run: |
-    #     wget https://github.com/linuxdeploy/linuxdeploy/releases/download/continuous/linuxdeploy-x86_64.AppImage
-    #     chmod +x linuxdeploy-x86_64.AppImage
-    #     mogrify -resize 512x512 appicon.png
-    #     ./linuxdeploy*.AppImage --appdir AppDir --executable build/wombat --desktop-file AppImage.desktop --icon-file appicon.png --output appimage 
-    #     mv Wombat*.AppImage Wombat_${{ steps.version.outputs.tag }}_Linux_x86_64.AppImage
+      # - name: Create linux app image
+      #   if: matrix.platform == 'ubuntu-16.04'
+      #   run: |
+      #     wget https://github.com/linuxdeploy/linuxdeploy/releases/download/continuous/linuxdeploy-x86_64.AppImage
+      #     chmod +x linuxdeploy-x86_64.AppImage
+      #     mogrify -resize 512x512 appicon.png
+      #     ./linuxdeploy*.AppImage --appdir AppDir --executable build/wombat --desktop-file AppImage.desktop --icon-file appicon.png --output appimage
+      #     mv Wombat*.AppImage Wombat_${{ steps.version.outputs.tag }}_Linux_x86_64.AppImage
 
-    # - name: Upload linux app image
-    #   if: matrix.platform == 'ubuntu-16.04'
-    #   uses: actions/upload-artifact@v2
-    #   with:
-    #     name: Wombat_${{ steps.version.outputs.tag }}_Linux_x86_64.AppImage
-    #     path: Wombat_${{ steps.version.outputs.tag }}_Linux_x86_64.AppImage
+      # - name: Upload linux app image
+      #   if: matrix.platform == 'ubuntu-16.04'
+      #   uses: actions/upload-artifact@v2
+      #   with:
+      #     name: Wombat_${{ steps.version.outputs.tag }}_Linux_x86_64.AppImage
+      #     path: Wombat_${{ steps.version.outputs.tag }}_Linux_x86_64.AppImage
 
-    # windows
-    - name: Build for windows
-      if: matrix.platform == 'windows-2019'
-      run: |
-        New-Item -ItemType directory -Path "$HOME\.wails" -Force
-        Copy-Item -Path "$PWD\wails.json" -Destination "$HOME\.wails\wails.json"
-        choco install mingw
-        wails build -f -p -ldflags "-X wombat/internal/app.semver=${{ steps.versionw.outputs.tag }}"
-        Compress-Archive -Path "$PWD\build\wombat.exe" -DestinationPath "$PWD\Wombat_${{ steps.versionw.outputs.tag }}_Windows_x86_64.zip"
+      # windows
+      - name: Build for windows
+        if: matrix.platform == 'windows-2019'
+        run: |
+          New-Item -ItemType directory -Path "$HOME\.wails" -Force
+          Copy-Item -Path "$PWD\wails.json" -Destination "$HOME\.wails\wails.json"
+          choco install mingw
+          wails build -f -p -ldflags "-X wombat/internal/app.semver=${{ steps.versionw.outputs.tag }}"
+          Compress-Archive -Path "$PWD\build\wombat.exe" -DestinationPath "$PWD\Wombat_${{ steps.versionw.outputs.tag }}_Windows_x86_64.zip"
 
-    - name: Upload windows zip
-      if: matrix.platform == 'windows-2019'
-      uses: actions/upload-artifact@v2
-      with:
-        name: Wombat_${{ steps.versionw.outputs.tag }}_Windows_x86_64.zip
-        path: Wombat_${{ steps.versionw.outputs.tag }}_Windows_x86_64.zip
+      - name: Upload windows zip
+        if: matrix.platform == 'windows-2019'
+        uses: actions/upload-artifact@v2
+        with:
+          name: Wombat_${{ steps.versionw.outputs.tag }}_Windows_x86_64.zip
+          path: Wombat_${{ steps.versionw.outputs.tag }}_Windows_x86_64.zip
 
   release:
     runs-on: ubuntu-latest
     needs: package
     steps:
-    - name: Get version tag
-      id: version
-      run: echo "::set-output name=tag::${GITHUB_REF/refs\/tags\//}"
+      - name: Get version tag
+        id: version
+        run: echo "::set-output name=tag::${GITHUB_REF/refs\/tags\//}"
 
-    - name: Get changelog url
-      id: changelog
-      run: echo "${{ steps.version.outputs.tag }}---$(date +'%Y-%m-%d')" | sed -e 's/\.//g' | awk '{print "::set-output name=url::https://github.com/rogchap/wombat/blob/master/CHANGELOG.md#" $1}'
+      - name: Get changelog url
+        id: changelog
+        run: echo "${{ steps.version.outputs.tag }}---$(date +'%Y-%m-%d')" | sed -e 's/\.//g' | awk '{print "::set-output name=url::https://github.com/rogchap/wombat/blob/master/CHANGELOG.md#" $1}'
 
-    - name: Create release
-      id: create_release
-      uses: actions/create-release@v1
-      env:
-        GITHUB_TOKEN: ${{ secrets.GITHUB_TOKEN }}
-      with:
-        tag_name: ${{ steps.version.outputs.tag }}
-        release_name: ${{ steps.version.outputs.tag }}
-        body: Full changelog ⇒ [${{ steps.version.outputs.tag }}](${{ steps.changelog.outputs.url }})
-        draft: true
-        prerelease: false
+      - name: Create release
+        id: create_release
+        uses: actions/create-release@v1
+        env:
+          GITHUB_TOKEN: ${{ secrets.GITHUB_TOKEN }}
+        with:
+          tag_name: ${{ steps.version.outputs.tag }}
+          release_name: ${{ steps.version.outputs.tag }}
+          body: Full changelog ⇒ [${{ steps.version.outputs.tag }}](${{ steps.changelog.outputs.url }})
+          draft: true
+          prerelease: false
 
-    - name: Download all release pacakges
-      uses: actions/download-artifact@v2
+      - name: Download all release pacakges
+        uses: actions/download-artifact@v2
 
-    - name: Attach darwin disk image
-      uses: actions/upload-release-asset@v1
-      env:
-        GITHUB_TOKEN: ${{ secrets.GITHUB_TOKEN }}
-      with:
-        upload_url: ${{ steps.create_release.outputs.upload_url }}
-        asset_path: Wombat_${{ steps.version.outputs.tag }}_Darwin_x86_64.dmg/Wombat_${{ steps.version.outputs.tag }}_Darwin_x86_64.dmg
-        asset_name: Wombat_${{ steps.version.outputs.tag }}_Darwin_x86_64.dmg
-        asset_content_type: application/octet-stream
+      - name: Attach darwin disk image
+        uses: actions/upload-release-asset@v1
+        env:
+          GITHUB_TOKEN: ${{ secrets.GITHUB_TOKEN }}
+        with:
+          upload_url: ${{ steps.create_release.outputs.upload_url }}
+          asset_path: Wombat_${{ steps.version.outputs.tag }}_Darwin_x86_64.dmg/Wombat_${{ steps.version.outputs.tag }}_Darwin_x86_64.dmg
+          asset_name: Wombat_${{ steps.version.outputs.tag }}_Darwin_x86_64.dmg
+          asset_content_type: application/octet-stream
 
-    - name: Attach linux tar.gz
-      uses: actions/upload-release-asset@v1
-      env:
-        GITHUB_TOKEN: ${{ secrets.GITHUB_TOKEN }}
-      with:
-        upload_url: ${{ steps.create_release.outputs.upload_url }}
-        asset_path: Wombat_${{ steps.version.outputs.tag }}_Linux_x86_64.tar.gz/Wombat_${{ steps.version.outputs.tag }}_Linux_x86_64.tar.gz
-        asset_name: Wombat_${{ steps.version.outputs.tag }}_Linux_x86_64.tar.gz
-        asset_content_type: application/octet-stream
+      - name: Attach linux tar.gz
+        uses: actions/upload-release-asset@v1
+        env:
+          GITHUB_TOKEN: ${{ secrets.GITHUB_TOKEN }}
+        with:
+          upload_url: ${{ steps.create_release.outputs.upload_url }}
+          asset_path: Wombat_${{ steps.version.outputs.tag }}_Linux_x86_64.tar.gz/Wombat_${{ steps.version.outputs.tag }}_Linux_x86_64.tar.gz
+          asset_name: Wombat_${{ steps.version.outputs.tag }}_Linux_x86_64.tar.gz
+          asset_content_type: application/octet-stream
 
-    # - name: Attach linux app image
-    #   uses: actions/upload-release-asset@v1
-    #   env:
-    #     GITHUB_TOKEN: ${{ secrets.GITHUB_TOKEN }}
-    #   with:
-    #     upload_url: ${{ steps.create_release.outputs.upload_url }}
-    #     asset_path: Wombat_${{ steps.version.outputs.tag }}_Linux_x86_64.AppImage/Wombat_${{ steps.version.outputs.tag }}_Linux_x86_64.AppImage
-    #     asset_name: Wombat_${{ steps.version.outputs.tag }}_Linux_x86_64.AppImage
-    #     asset_content_type: application/octet-stream
+      # - name: Attach linux app image
+      #   uses: actions/upload-release-asset@v1
+      #   env:
+      #     GITHUB_TOKEN: ${{ secrets.GITHUB_TOKEN }}
+      #   with:
+      #     upload_url: ${{ steps.create_release.outputs.upload_url }}
+      #     asset_path: Wombat_${{ steps.version.outputs.tag }}_Linux_x86_64.AppImage/Wombat_${{ steps.version.outputs.tag }}_Linux_x86_64.AppImage
+      #     asset_name: Wombat_${{ steps.version.outputs.tag }}_Linux_x86_64.AppImage
+      #     asset_content_type: application/octet-stream
 
-    - name: Attach windows zip
-      uses: actions/upload-release-asset@v1
-      env:
-        GITHUB_TOKEN: ${{ secrets.GITHUB_TOKEN }}
-      with:
-        upload_url: ${{ steps.create_release.outputs.upload_url }}
-        asset_path: Wombat_${{ steps.version.outputs.tag }}_Windows_x86_64.zip/Wombat_${{ steps.version.outputs.tag }}_Windows_x86_64.zip
-        asset_name: Wombat_${{ steps.version.outputs.tag }}_Windows_x86_64.zip
-        asset_content_type: application/octet-stream
+      - name: Attach windows zip
+        uses: actions/upload-release-asset@v1
+        env:
+          GITHUB_TOKEN: ${{ secrets.GITHUB_TOKEN }}
+        with:
+          upload_url: ${{ steps.create_release.outputs.upload_url }}
+          asset_path: Wombat_${{ steps.version.outputs.tag }}_Windows_x86_64.zip/Wombat_${{ steps.version.outputs.tag }}_Windows_x86_64.zip
+          asset_name: Wombat_${{ steps.version.outputs.tag }}_Windows_x86_64.zip
+          asset_content_type: application/octet-stream