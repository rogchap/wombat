--- conflicted
+++ resolved
@@ -7,13 +7,9 @@
 ## [Unreleased]
 
 ### Added
-<<<<<<< HEAD
-- custom rendering/parsing support for Google Well Known [wrapper] Types
-- Notification when a new version of Wombat is available to download.
-=======
+- Custom rendering/parsing support for Google Well Known [wrapper] Types
 - Notification when a new version of Wombat is available to download
 - Service and Method select dropdowns are searchable
->>>>>>> 83c59c09
 
 ### Fixed
 - Support mac case-sensitive filesystem. Thanks to [@Azuka](https://github.com/Azuka)
