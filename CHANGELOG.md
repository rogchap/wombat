# Changelog
All notable changes to this project will be documented in this file.

The format is based on [Keep a Changelog](https://keepachangelog.com/en/1.0.0/),
and this project adheres to [Semantic Versioning](https://semver.org/spec/v2.0.0.html).

## [Unreleased]

<<<<<<< HEAD
### Removed
- Unresolved issues with linking for AppImage so removing for now
=======
### Fixed
- UI unresponsive when request message has zero fields
>>>>>>> 7d482839

## [v0.2.0] - 2020-11-10

### Added
- Input generation for oneof fields
- Input generation for map fields
- More error messages on failure
- Metadata specifically for the Reflection API
- Windows build
- CI/CD for release builds

### Changed
- Rebuilt from the ground up using Svelte frontend rather than Qt
- Updated Go Protobuf to use APIv2
- New output protobuf format based on prototext encoder
- Directly use Go gRPC invoke/stream functions rather than wrappers
- DB format (all previous saved requests will be lost)
- New looking App Icon

### Removed
- Logging to disk
- Request metadata from the workspace options (only relflection API metadata)

### Fixed
- Crash when a previous connection tries to report status changes
- Appearance of an in-flight request when application launches, when there is no request

## [v0.1.0-beta.1] - 2020-09-19

## Added
- Metadata can be added in the Workspace Options
- Metadata is added to the header of Reflection API Call
- Extra error messages
- Logger to help with providing support

## Fixed
- Crash when proto field is unknown in the resposne payload

## [v0.1.0-beta] - 2020-08-31

### Added
- Client streaming support
- Request cancellation
- Bidirectional streaming support
- Response time output
- Save metadata between requests/sessions to DB
- Save messages, fields, repeated fields on Send to DB
- Linux binary release as a tar.gz

### Changed
- - DMG background and Application shortcut for Mac OSX

## [v0.1.0-alpha.1] - 2020-08-09

### Added
- Error messages on connection errors
- Create crash log file
- Enable support for the Reflection API
- Support for client certificate/key for TLS
- Progress bar to indicate in-flight requests
- Linux AppImage build

## Changed
- Syntax highlighting on response output
- Allow nested messages to be nullable

## [v0.1.0-alpha] - 2020-07-29

### Added 
- First release with basic Unary requests
- Proto file parsing and input field generation
- Selection of services and methods
- gRPC request/response statistics
- Basic proto text output
- Output of Headers/Trailers
- Mac OS Build<|MERGE_RESOLUTION|>--- conflicted
+++ resolved
@@ -6,13 +6,11 @@
 
 ## [Unreleased]
 
-<<<<<<< HEAD
 ### Removed
 - Unresolved issues with linking for AppImage so removing for now
-=======
+
 ### Fixed
 - UI unresponsive when request message has zero fields
->>>>>>> 7d482839
 
 ## [v0.2.0] - 2020-11-10
 
