<script>
  import FieldText from "./FieldText.svelte";
  import FieldBoolValue from "./FieldBoolValue.svelte";
  import FieldNilText from "./FieldNilText.svelte";
  import FieldTimestamp from "./FieldTimestamp.svelte";

  export let name = "";
  export let message = {};
  export let state;
  export let key;
  export let idx;

  let field = {};
  let placeholder = "";
<<<<<<< HEAD
  if (field.kind === "google.protobuf.Duration") {
    placeholder = "0.1s";
=======
  $: {
    field = {
      name: name,
      kind: message.full_name,
    }

    if (field.kind === "google.protobuf.Timestamp") {
      placeholder = "2006-01-02T15:04:05.000Z";
    }
    if (field.kind === "google.protobuf.Duration") {
      placeholder = "0.1s";
    }
>>>>>>> a5782d8c
  }
</script>

<style>
</style>

{#if field.kind === "google.protobuf.BoolValue"}

  <FieldBoolValue on:remove {field} {state} {key} {idx} /> 

{:else if field.kind === "google.protobuf.StringValue"}

  <FieldNilText on:remove {field} {state} {key} {idx} />

{:else if field.kind === "google.protobuf.BytesValue"}

  <FieldNilText on:remove {field} {state} {key} {idx} multiline />

{:else if field.kind === "google.protobuf.Timestamp"}

<FieldTimestamp on:remove {field} {state} {key} {idx} />

{:else}

<FieldText on:remove {field} {state} {key} {idx} {placeholder} />

{/if}<|MERGE_RESOLUTION|>--- conflicted
+++ resolved
@@ -12,23 +12,16 @@
 
   let field = {};
   let placeholder = "";
-<<<<<<< HEAD
-  if (field.kind === "google.protobuf.Duration") {
-    placeholder = "0.1s";
-=======
+
   $: {
     field = {
       name: name,
       kind: message.full_name,
     }
 
-    if (field.kind === "google.protobuf.Timestamp") {
-      placeholder = "2006-01-02T15:04:05.000Z";
-    }
     if (field.kind === "google.protobuf.Duration") {
       placeholder = "0.1s";
     }
->>>>>>> a5782d8c
   }
 </script>
 
